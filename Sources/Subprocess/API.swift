//===----------------------------------------------------------------------===//
//
// This source file is part of the Swift.org open source project
//
// Copyright (c) 2024 Apple Inc. and the Swift project authors
// Licensed under Apache License v2.0 with Runtime Library Exception
//
// See https://swift.org/LICENSE.txt for license information
//
//===----------------------------------------------------------------------===//

#if canImport(System)
import System
#else
@preconcurrency import SystemPackage
#endif


// MARK: - Collected Result

/// Run a executable with given parameters asynchrously and returns
/// a `CollectedResult` containing the output of the child process.
/// - Parameters:
///   - executable: The executable to run.
///   - arguments: The arguments to pass to the executable.
///   - environment: The environment in which to run the executable.
///   - workingDirectory: The working directory in which to run the executable.
///   - platformOptions: The platform specific options to use
///     when running the executable.
///   - input: The input to send to the executable.
///   - output: The method to use for redirecting the standard output.
///   - error: The method to use for redirecting the standard error.
/// - Returns a CollectedResult containing the result of the run.
#if SubprocessSpan
@available(SubprocessSpan, *)
#endif
public func run<
    Input: InputProtocol,
    Output: OutputProtocol,
    Error: OutputProtocol
>(
    _ executable: Executable,
    arguments: Arguments = [],
    environment: Environment = .inherit,
    workingDirectory: FilePath? = nil,
    platformOptions: PlatformOptions = PlatformOptions(),
    input: Input = .none,
    output: Output = .string,
    error: Error = .discarded
) async throws -> CollectedResult<Output, Error> {
    let configuration = Configuration(
        executable: executable,
        arguments: arguments,
        environment: environment,
        workingDirectory: workingDirectory,
        platformOptions: platformOptions
    )
    return try await run(
        configuration,
        input: input,
        output: output,
        error: error
    )
}

/// Run a executable with given parameters asynchrously and returns
/// a `CollectedResult` containing the output of the child process.
/// - Parameters:
///   - executable: The executable to run.
///   - arguments: The arguments to pass to the executable.
///   - environment: The environment in which to run the executable.
///   - workingDirectory: The working directory in which to run the executable.
///   - platformOptions: The platform specific options to use
///     when running the executable.
///   - input: span to write to subprocess' standard input.
///   - output: The method to use for redirecting the standard output.
///   - error: The method to use for redirecting the standard error.
/// - Returns a CollectedResult containing the result of the run.
#if SubprocessSpan
@available(SubprocessSpan, *)
public func run<
    InputElement: BitwiseCopyable,
    Output: OutputProtocol,
    Error: OutputProtocol
>(
    _ executable: Executable,
    arguments: Arguments = [],
    environment: Environment = .inherit,
    workingDirectory: FilePath? = nil,
    platformOptions: PlatformOptions = PlatformOptions(),
    input: borrowing Span<InputElement>,
    output: Output = .string,
    error: Error = .discarded
) async throws -> CollectedResult<Output, Error> {
    return try await Configuration(
        executable: executable,
        arguments: arguments,
        environment: environment,
        workingDirectory: workingDirectory,
        platformOptions: platformOptions
    ).run(input: input, output: output, error: error)
}
#endif // SubprocessSpan

// MARK: - Custom Execution Body

/// Run a executable with given parameters and a custom closure
/// to manage the running subprocess' lifetime and its IOs.
/// - Parameters:
///   - executable: The executable to run.
///   - arguments: The arguments to pass to the executable.
///   - environment: The environment in which to run the executable.
///   - workingDirectory: The working directory in which to run the executable.
///   - platformOptions: The platform specific options to use
///     when running the executable.
///   - input: The input to send to the executable.
///   - output: How to manage the executable standard ouput.
///   - error: How to manager executable standard error.
///   - isolation: the isolation context to run the body closure.
///   - body: The custom execution body to manually control the running process
/// - Returns a ExecutableResult type containing the return value
///     of the closure.
#if SubprocessSpan
@available(SubprocessSpan, *)
#endif
public func run<Result, Input: InputProtocol, Output: OutputProtocol, Error: OutputProtocol>(
    _ executable: Executable,
    arguments: Arguments = [],
    environment: Environment = .inherit,
    workingDirectory: FilePath? = nil,
    platformOptions: PlatformOptions = PlatformOptions(),
    input: Input = .none,
    output: Output,
    error: Error,
    isolation: isolated (any Actor)? = #isolation,
    body: ((Execution<Output, Error>) async throws -> Result)
) async throws -> ExecutionResult<Result> where Output.OutputType == Void, Error.OutputType == Void {
    return try await Configuration(
        executable: executable,
        arguments: arguments,
        environment: environment,
        workingDirectory: workingDirectory,
        platformOptions: platformOptions
    )
    .run(input: input, output: output, error: error, body)
}

/// Run a executable with given parameters and a custom closure
/// to manage the running subprocess' lifetime and write to its
/// standard input via `StandardInputWriter`
/// - Parameters:
///   - executable: The executable to run.
///   - arguments: The arguments to pass to the executable.
///   - environment: The environment in which to run the executable.
///   - workingDirectory: The working directory in which to run the executable.
///   - platformOptions: The platform specific options to use
///     when running the executable.
///   - output:How to handle executable's standard output
///   - error: How to handle executable's standard error
///   - isolation: the isolation context to run the body closure.
///   - body: The custom execution body to manually control the running process
/// - Returns a ExecutableResult type containing the return value
///     of the closure.
#if SubprocessSpan
@available(SubprocessSpan, *)
#endif
public func run<Result, Output: OutputProtocol, Error: OutputProtocol>(
    _ executable: Executable,
    arguments: Arguments = [],
    environment: Environment = .inherit,
    workingDirectory: FilePath? = nil,
    platformOptions: PlatformOptions = PlatformOptions(),
    output: Output,
    error: Error,
    isolation: isolated (any Actor)? = #isolation,
    body: ((Execution<Output, Error>, StandardInputWriter) async throws -> Result)
) async throws -> ExecutionResult<Result> where Output.OutputType == Void, Error.OutputType == Void {
    return try await Configuration(
        executable: executable,
        arguments: arguments,
        environment: environment,
        workingDirectory: workingDirectory,
        platformOptions: platformOptions
    )
    .run(output: output, error: error, body)
}


// MARK: - Configuration Based

/// Run a `Configuration` asynchrously and returns
/// a `CollectedResult` containing the output of the child process.
/// - Parameters:
///   - configuration: The `Subprocess` configuration to run.
///   - input: The input to send to the executable.
///   - output: The method to use for redirecting the standard output.
///   - error: The method to use for redirecting the standard error.
/// - Returns a CollectedResult containing the result of the run.
#if SubprocessSpan
@available(SubprocessSpan, *)
#endif
public func run<
    Input: InputProtocol,
    Output: OutputProtocol,
    Error: OutputProtocol
>(
    _ configuration: ConfigurationBuilder,
    input: Input = .none,
    output: Output = .string,
    error: Error = .discarded
) async throws -> CollectedResult<Output, Error> {
    let result = try await configuration.config().run(input: input, output: output, error: error){ execution in
        let (
            standardOutput,
            standardError,
        ) = try await execution.captureIOs()
        return (
            processIdentifier: execution.processIdentifier,
            standardOutput: standardOutput,
            standardError: standardError,
        )
    }
    return CollectedResult(
        processIdentifier: result.value.processIdentifier,
        terminationStatus: result.terminationStatus,
        standardOutput: result.value.standardOutput,
        standardError: result.value.standardError,
    )
}

/// Run a executable with given parameters specified by a `Configuration`
/// - Parameters:
///   - configuration: The `Subprocess` configuration to run.
///   - output: The method to use for redirecting the standard output.
///   - error: The method to use for redirecting the standard error.
///   - isolation: the isolation context to run the body closure.
///   - body: The custom configuration body to manually control
///       the running process and write to its standard input.
/// - Returns a ExecutableResult type containing the return value
///     of the closure.
#if SubprocessSpan
@available(SubprocessSpan, *)
#endif
public func run<Result, Output: OutputProtocol, Error: OutputProtocol>(
    _ configuration: ConfigurationBuilder,
    output: Output,
    error: Error,
    isolation: isolated (any Actor)? = #isolation,
    body: (@escaping (Execution<Output, Error>, StandardInputWriter) async throws -> Result)
) async throws -> ExecutionResult<Result> where Output.OutputType == Void, Error.OutputType == Void {
    return try await configuration.config().run(output: output, error: error, body)
}


// MARK: - Detached

/// Run a executable with given parameters and return its process
/// identifier immediately without monitoring the state of the
/// subprocess nor waiting until it exits.
///
/// This method is useful for launching subprocesses that outlive their
/// parents (for example, daemons and trampolines).
///
/// - Parameters:
///   - executable: The executable to run.
///   - arguments: The arguments to pass to the executable.
///   - environment: The environment to use for the process.
///   - workingDirectory: The working directory for the process.
///   - platformOptions: The platform specific options to use for the process.
///   - input: A file descriptor to bind to the subprocess' standard input.
///   - output: A file descriptor to bind to the subprocess' standard output.
///   - error: A file descriptor to bind to the subprocess' standard error.
/// - Returns: the process identifier for the subprocess.
#if SubprocessSpan
@available(SubprocessSpan, *)
#endif
public func runDetached(
    _ executable: Executable,
    arguments: Arguments = [],
    environment: Environment = .inherit,
    workingDirectory: FilePath? = nil,
    platformOptions: PlatformOptions = PlatformOptions(),
    input: FileDescriptor? = nil,
    output: FileDescriptor? = nil,
    error: FileDescriptor? = nil
) throws -> ProcessIdentifier {
    let config: Configuration = Configuration(
        executable: executable,
        arguments: arguments,
        environment: environment,
        workingDirectory: workingDirectory,
        platformOptions: platformOptions
    )
    return try runDetached(config, input: input, output: output, error: error)
}

/// Run a executable with given configuration and return its process
/// identifier immediately without monitoring the state of the
/// subprocess nor waiting until it exits.
///
/// This method is useful for launching subprocesses that outlive their
/// parents (for example, daemons and trampolines).
///
/// - Parameters:
///   - configuration: The `Subprocess` configuration to run.
///   - input: A file descriptor to bind to the subprocess' standard input.
///   - output: A file descriptor to bind to the subprocess' standard output.
///   - error: A file descriptor to bind to the subprocess' standard error.
/// - Returns: the process identifier for the subprocess.
#if SubprocessSpan
@available(SubprocessSpan, *)
#endif
public func runDetached(
    _ configuration: Configuration,
    input: FileDescriptor? = nil,
    output: FileDescriptor? = nil,
    error: FileDescriptor? = nil
) throws -> ProcessIdentifier {
    switch (input, output, error) {
    case (.none, .none, .none):
<<<<<<< HEAD
        return try configuration.config().spawn(
            withInput: .none,
            output: .discarded,
            error: .discarded
        ).processIdentifier
    case (.none, .none, .some(let errorFd)):
        return try configuration.config().spawn(
            withInput: .none,
            output: .discarded,
            error: .fileDescriptor(errorFd, closeAfterSpawningProcess: false)
        ).processIdentifier
    case (.none, .some(let outputFd), .none):
        return try configuration.config().spawn(
            withInput: .none,
            output: .fileDescriptor(outputFd, closeAfterSpawningProcess: false),
            error: .discarded
        ).processIdentifier
    case (.none, .some(let outputFd), .some(let errorFd)):
        return try configuration.config().spawn(
            withInput: .none,
            output: .fileDescriptor(outputFd, closeAfterSpawningProcess: false),
            error: .fileDescriptor(errorFd, closeAfterSpawningProcess: false)
        ).processIdentifier
    case (.some(let inputFd), .none, .none):
        return try configuration.config().spawn(
            withInput: .fileDescriptor(inputFd, closeAfterSpawningProcess: false),
            output: .discarded,
            error: .discarded
        ).processIdentifier
    case (.some(let inputFd), .none, .some(let errorFd)):
        return try configuration.config().spawn(
            withInput: .fileDescriptor(inputFd, closeAfterSpawningProcess: false),
            output: .discarded,
            error: .fileDescriptor(errorFd, closeAfterSpawningProcess: false)
        ).processIdentifier
    case (.some(let inputFd), .some(let outputFd), .none):
        return try configuration.config().spawn(
            withInput: .fileDescriptor(inputFd, closeAfterSpawningProcess: false),
            output: .fileDescriptor(outputFd, closeAfterSpawningProcess: false),
            error: .discarded
        ).processIdentifier
    case (.some(let inputFd), .some(let outputFd), .some(let errorFd)):
        return try configuration.config().spawn(
            withInput: .fileDescriptor(inputFd, closeAfterSpawningProcess: false),
            output: .fileDescriptor(outputFd, closeAfterSpawningProcess: false),
            error: .fileDescriptor(errorFd, closeAfterSpawningProcess: false)
=======
        let processOutput = DiscardedOutput()
        let processError = DiscardedOutput()
        return try configuration.spawn(
            withInput: NoInput().createPipe(),
            output: processOutput,
            outputPipe: try processOutput.createPipe(),
            error: processError,
            errorPipe: try processError.createPipe()
        ).processIdentifier
    case (.none, .none, .some(let errorFd)):
        let processOutput = DiscardedOutput()
        let processError = FileDescriptorOutput(fileDescriptor: errorFd, closeAfterSpawningProcess: false)
        return try configuration.spawn(
            withInput: NoInput().createPipe(),
            output: processOutput,
            outputPipe: try processOutput.createPipe(),
            error: processError,
            errorPipe: try processError.createPipe()
        ).processIdentifier
    case (.none, .some(let outputFd), .none):
        let processOutput = FileDescriptorOutput(fileDescriptor: outputFd, closeAfterSpawningProcess: false)
        let processError = DiscardedOutput()
        return try configuration.spawn(
            withInput: NoInput().createPipe(),
            output: processOutput,
            outputPipe: try processOutput.createPipe(),
            error: processError,
            errorPipe: try processError.createPipe()
        ).processIdentifier
    case (.none, .some(let outputFd), .some(let errorFd)):
        let processOutput = FileDescriptorOutput(
            fileDescriptor: outputFd,
            closeAfterSpawningProcess: false
        )
        let processError = FileDescriptorOutput(
            fileDescriptor: errorFd,
            closeAfterSpawningProcess: false
        )
        return try configuration.spawn(
            withInput: NoInput().createPipe(),
            output: processOutput,
            outputPipe: try processOutput.createPipe(),
            error: processError,
            errorPipe: try processError.createPipe()
        ).processIdentifier
    case (.some(let inputFd), .none, .none):
        let processOutput = DiscardedOutput()
        let processError = DiscardedOutput()
        return try configuration.spawn(
            withInput: FileDescriptorInput(
                fileDescriptor: inputFd,
                closeAfterSpawningProcess: false
            ).createPipe(),
            output: processOutput,
            outputPipe: try processOutput.createPipe(),
            error: processError,
            errorPipe: try processError.createPipe()
        ).processIdentifier
    case (.some(let inputFd), .none, .some(let errorFd)):
        let processOutput = DiscardedOutput()
        let processError = FileDescriptorOutput(
            fileDescriptor: errorFd,
            closeAfterSpawningProcess: false
        )
        return try configuration.spawn(
            withInput: FileDescriptorInput(fileDescriptor: inputFd, closeAfterSpawningProcess: false).createPipe(),
            output: processOutput,
            outputPipe: try processOutput.createPipe(),
            error: processError,
            errorPipe: try processError.createPipe()
        ).processIdentifier
    case (.some(let inputFd), .some(let outputFd), .none):
        let processOutput = FileDescriptorOutput(
            fileDescriptor: outputFd,
            closeAfterSpawningProcess: false
        )
        let processError = DiscardedOutput()
        return try configuration.spawn(
            withInput: FileDescriptorInput(fileDescriptor: inputFd, closeAfterSpawningProcess: false).createPipe(),
            output: processOutput,
            outputPipe: try processOutput.createPipe(),
            error: processError,
            errorPipe: try processError.createPipe()
        ).processIdentifier
    case (.some(let inputFd), .some(let outputFd), .some(let errorFd)):
        let processOutput = FileDescriptorOutput(
            fileDescriptor: outputFd,
            closeAfterSpawningProcess: false
        )
        let processError = FileDescriptorOutput(
            fileDescriptor: errorFd,
            closeAfterSpawningProcess: false
        )
        return try configuration.spawn(
            withInput: FileDescriptorInput(fileDescriptor: inputFd, closeAfterSpawningProcess: false).createPipe(),
            output: processOutput,
            outputPipe: try processOutput.createPipe(),
            error: processError,
            errorPipe: try processError.createPipe()
>>>>>>> 7bbf40cd
        ).processIdentifier
    }
}
<|MERGE_RESOLUTION|>--- conflicted
+++ resolved
@@ -318,57 +318,9 @@
 ) throws -> ProcessIdentifier {
     switch (input, output, error) {
     case (.none, .none, .none):
-<<<<<<< HEAD
-        return try configuration.config().spawn(
-            withInput: .none,
-            output: .discarded,
-            error: .discarded
-        ).processIdentifier
-    case (.none, .none, .some(let errorFd)):
-        return try configuration.config().spawn(
-            withInput: .none,
-            output: .discarded,
-            error: .fileDescriptor(errorFd, closeAfterSpawningProcess: false)
-        ).processIdentifier
-    case (.none, .some(let outputFd), .none):
-        return try configuration.config().spawn(
-            withInput: .none,
-            output: .fileDescriptor(outputFd, closeAfterSpawningProcess: false),
-            error: .discarded
-        ).processIdentifier
-    case (.none, .some(let outputFd), .some(let errorFd)):
-        return try configuration.config().spawn(
-            withInput: .none,
-            output: .fileDescriptor(outputFd, closeAfterSpawningProcess: false),
-            error: .fileDescriptor(errorFd, closeAfterSpawningProcess: false)
-        ).processIdentifier
-    case (.some(let inputFd), .none, .none):
-        return try configuration.config().spawn(
-            withInput: .fileDescriptor(inputFd, closeAfterSpawningProcess: false),
-            output: .discarded,
-            error: .discarded
-        ).processIdentifier
-    case (.some(let inputFd), .none, .some(let errorFd)):
-        return try configuration.config().spawn(
-            withInput: .fileDescriptor(inputFd, closeAfterSpawningProcess: false),
-            output: .discarded,
-            error: .fileDescriptor(errorFd, closeAfterSpawningProcess: false)
-        ).processIdentifier
-    case (.some(let inputFd), .some(let outputFd), .none):
-        return try configuration.config().spawn(
-            withInput: .fileDescriptor(inputFd, closeAfterSpawningProcess: false),
-            output: .fileDescriptor(outputFd, closeAfterSpawningProcess: false),
-            error: .discarded
-        ).processIdentifier
-    case (.some(let inputFd), .some(let outputFd), .some(let errorFd)):
-        return try configuration.config().spawn(
-            withInput: .fileDescriptor(inputFd, closeAfterSpawningProcess: false),
-            output: .fileDescriptor(outputFd, closeAfterSpawningProcess: false),
-            error: .fileDescriptor(errorFd, closeAfterSpawningProcess: false)
-=======
         let processOutput = DiscardedOutput()
         let processError = DiscardedOutput()
-        return try configuration.spawn(
+        return try configuration.config().spawn(
             withInput: NoInput().createPipe(),
             output: processOutput,
             outputPipe: try processOutput.createPipe(),
@@ -378,7 +330,7 @@
     case (.none, .none, .some(let errorFd)):
         let processOutput = DiscardedOutput()
         let processError = FileDescriptorOutput(fileDescriptor: errorFd, closeAfterSpawningProcess: false)
-        return try configuration.spawn(
+        return try configuration.config().spawn(
             withInput: NoInput().createPipe(),
             output: processOutput,
             outputPipe: try processOutput.createPipe(),
@@ -388,7 +340,7 @@
     case (.none, .some(let outputFd), .none):
         let processOutput = FileDescriptorOutput(fileDescriptor: outputFd, closeAfterSpawningProcess: false)
         let processError = DiscardedOutput()
-        return try configuration.spawn(
+        return try configuration.config().spawn(
             withInput: NoInput().createPipe(),
             output: processOutput,
             outputPipe: try processOutput.createPipe(),
@@ -404,7 +356,7 @@
             fileDescriptor: errorFd,
             closeAfterSpawningProcess: false
         )
-        return try configuration.spawn(
+        return try configuration.config().spawn(
             withInput: NoInput().createPipe(),
             output: processOutput,
             outputPipe: try processOutput.createPipe(),
@@ -414,7 +366,7 @@
     case (.some(let inputFd), .none, .none):
         let processOutput = DiscardedOutput()
         let processError = DiscardedOutput()
-        return try configuration.spawn(
+        return try configuration.config().spawn(
             withInput: FileDescriptorInput(
                 fileDescriptor: inputFd,
                 closeAfterSpawningProcess: false
@@ -430,7 +382,7 @@
             fileDescriptor: errorFd,
             closeAfterSpawningProcess: false
         )
-        return try configuration.spawn(
+        return try configuration.config().spawn(
             withInput: FileDescriptorInput(fileDescriptor: inputFd, closeAfterSpawningProcess: false).createPipe(),
             output: processOutput,
             outputPipe: try processOutput.createPipe(),
@@ -443,7 +395,7 @@
             closeAfterSpawningProcess: false
         )
         let processError = DiscardedOutput()
-        return try configuration.spawn(
+        return try configuration.config().spawn(
             withInput: FileDescriptorInput(fileDescriptor: inputFd, closeAfterSpawningProcess: false).createPipe(),
             output: processOutput,
             outputPipe: try processOutput.createPipe(),
@@ -459,13 +411,12 @@
             fileDescriptor: errorFd,
             closeAfterSpawningProcess: false
         )
-        return try configuration.spawn(
+        return try configuration.config().spawn(
             withInput: FileDescriptorInput(fileDescriptor: inputFd, closeAfterSpawningProcess: false).createPipe(),
             output: processOutput,
             outputPipe: try processOutput.createPipe(),
             error: processError,
             errorPipe: try processError.createPipe()
->>>>>>> 7bbf40cd
         ).processIdentifier
     }
 }
